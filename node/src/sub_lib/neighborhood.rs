--- conflicted
+++ resolved
@@ -339,7 +339,6 @@
     pub exit_service_rate: u64,
 }
 
-<<<<<<< HEAD
 impl fmt::Display for RatePack {
     fn fmt(&self, f: &mut fmt::Formatter<'_>) -> Result<(), fmt::Error> {
         write!(
@@ -350,7 +349,9 @@
             self.exit_service_rate,
             self.exit_byte_rate
         )
-=======
+    }
+}
+
 #[derive(Clone, Debug, PartialEq, Serialize, Deserialize)]
 pub enum GossipFailure {
     NoNeighbors,
@@ -368,7 +369,6 @@
             GossipFailure::ManualRejection => "Node owner manually rejected your Debut",
         };
         write!(f, "{}", msg)
->>>>>>> d4d66595
     }
 }
 
